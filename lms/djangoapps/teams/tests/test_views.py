# -*- coding: utf-8 -*-
"""Tests for the teams API at the HTTP request level."""
import json
import pytz
from datetime import datetime
from dateutil import parser
import ddt

from django.core.urlresolvers import reverse
from django.conf import settings
from django.db.models.signals import post_save
from nose.plugins.attrib import attr
from rest_framework.test import APITestCase, APIClient

from courseware.tests.factories import StaffFactory
from common.test.utils import skip_signal
from student.tests.factories import UserFactory, AdminFactory, CourseEnrollmentFactory
from student.models import CourseEnrollment
from xmodule.modulestore.tests.django_utils import SharedModuleStoreTestCase
from xmodule.modulestore.tests.factories import CourseFactory
from .factories import CourseTeamFactory, LAST_ACTIVITY_AT
from ..search_indexes import CourseTeamIndexer, CourseTeam, course_team_post_save_callback

from django_comment_common.models import Role, FORUM_ROLE_COMMUNITY_TA
from django_comment_common.utils import seed_permissions_roles


@attr('shard_1')
class TestDashboard(SharedModuleStoreTestCase):
    """Tests for the Teams dashboard."""
    test_password = "test"

    @classmethod
    def setUpClass(cls):
        super(TestDashboard, cls).setUpClass()
        cls.course = CourseFactory.create(
            teams_configuration={"max_team_size": 10, "topics": [{"name": "foo", "id": 0, "description": "test topic"}]}
        )

    def setUp(self):
        """
        Set up tests
        """
        super(TestDashboard, self).setUp()
        # will be assigned to self.client by default
        self.user = UserFactory.create(password=self.test_password)
        self.teams_url = reverse('teams_dashboard', args=[self.course.id])

    def test_anonymous(self):
        """Verifies that an anonymous client cannot access the team
        dashboard, and is redirected to the login page."""
        anonymous_client = APIClient()
        response = anonymous_client.get(self.teams_url)
        redirect_url = '{0}?next={1}'.format(settings.LOGIN_URL, self.teams_url)
        self.assertRedirects(response, redirect_url)

    def test_not_enrolled_not_staff(self):
        """ Verifies that a student who is not enrolled cannot access the team dashboard. """
        self.client.login(username=self.user.username, password=self.test_password)
        response = self.client.get(self.teams_url)
        self.assertEqual(404, response.status_code)

    def test_not_enrolled_staff(self):
        """
        Verifies that a user with global access who is not enrolled in the course can access the team dashboard.
        """
        staff_user = UserFactory(is_staff=True, password=self.test_password)
        staff_client = APIClient()
        staff_client.login(username=staff_user.username, password=self.test_password)
        response = staff_client.get(self.teams_url)
        self.assertContains(response, "TeamsTabFactory", status_code=200)

    def test_enrolled_not_staff(self):
        """
        Verifies that a user without global access who is enrolled in the course can access the team dashboard.
        """
        CourseEnrollmentFactory.create(user=self.user, course_id=self.course.id)
        self.client.login(username=self.user.username, password=self.test_password)
        response = self.client.get(self.teams_url)
        self.assertContains(response, "TeamsTabFactory", status_code=200)

    def test_enrolled_teams_not_enabled(self):
        """
        Verifies that a user without global access who is enrolled in the course cannot access the team dashboard
        if the teams feature is not enabled.
        """
        course = CourseFactory.create()
        teams_url = reverse('teams_dashboard', args=[course.id])
        CourseEnrollmentFactory.create(user=self.user, course_id=course.id)
        self.client.login(username=self.user.username, password=self.test_password)
        response = self.client.get(teams_url)
        self.assertEqual(404, response.status_code)

    def test_bad_course_id(self):
        """
        Verifies expected behavior when course_id does not reference an existing course or is invalid.
        """
        bad_org = "badorgxxx"
        bad_team_url = self.teams_url.replace(self.course.id.org, bad_org)
        CourseEnrollmentFactory.create(user=self.user, course_id=self.course.id)
        self.client.login(username=self.user.username, password=self.test_password)
        response = self.client.get(bad_team_url)
        self.assertEqual(404, response.status_code)

        bad_team_url = bad_team_url.replace(bad_org, "invalid/course/id")
        response = self.client.get(bad_team_url)
        self.assertEqual(404, response.status_code)


class TeamAPITestCase(APITestCase, SharedModuleStoreTestCase):
    """Base class for Team API test cases."""

    test_password = 'password'

    @classmethod
    def setUpClass(cls):
        super(TeamAPITestCase, cls).setUpClass()
        teams_configuration_1 = {
            'topics':
            [
                {
                    'id': 'topic_{}'.format(i),
                    'name': name,
                    'description': 'Description for topic {}.'.format(i)
                } for i, name in enumerate([u'Sólar power', 'Wind Power', 'Nuclear Power', 'Coal Power'])
            ]
        }
        cls.test_course_1 = CourseFactory.create(
            org='TestX',
            course='TS101',
            display_name='Test Course',
            teams_configuration=teams_configuration_1
        )

        teams_configuration_2 = {
            'topics':
            [
                {
                    'id': 'topic_5',
                    'name': 'Other Interests',
                    'description': 'Description for topic 5.'
                },
                {
                    'id': 'topic_6',
                    'name': 'Public Profiles',
                    'description': 'Description for topic 6.'
                },
            ],
            'max_team_size': 1
        }
        cls.test_course_2 = CourseFactory.create(
            org='MIT',
            course='6.002x',
            display_name='Circuits',
            teams_configuration=teams_configuration_2
        )

    def setUp(self):
        super(TeamAPITestCase, self).setUp()
        self.topics_count = 4
        self.users = {
            'staff': AdminFactory.create(password=self.test_password),
            'course_staff': StaffFactory.create(course_key=self.test_course_1.id, password=self.test_password)
        }
        self.create_and_enroll_student(username='student_enrolled')
        self.create_and_enroll_student(username='student_enrolled_not_on_team')
        self.create_and_enroll_student(username='student_unenrolled', courses=[])

        # Make this student a community TA.
        self.create_and_enroll_student(username='community_ta')
        seed_permissions_roles(self.test_course_1.id)
        community_ta_role = Role.objects.get(name=FORUM_ROLE_COMMUNITY_TA, course_id=self.test_course_1.id)
        community_ta_role.users.add(self.users['community_ta'])

        # This student is enrolled in both test courses and is a member of a team in each course, but is not on the
        # same team as student_enrolled.
        self.create_and_enroll_student(
            courses=[self.test_course_1, self.test_course_2],
            username='student_enrolled_both_courses_other_team'
        )

        # Make this student have a public profile
        self.create_and_enroll_student(
            courses=[self.test_course_2],
            username='student_enrolled_public_profile'
        )
        profile = self.users['student_enrolled_public_profile'].profile
        profile.year_of_birth = 1970
        profile.save()

        # This student is enrolled in the other course, but not yet a member of a team. This is to allow
        # course_2 to use a max_team_size of 1 without breaking other tests on course_1
        self.create_and_enroll_student(
            courses=[self.test_course_2],
            username='student_enrolled_other_course_not_on_team'
        )

        with skip_signal(
            post_save,
            receiver=course_team_post_save_callback,
            sender=CourseTeam,
            dispatch_uid='teams.signals.course_team_post_save_callback'
        ):
<<<<<<< HEAD
            # 'solar team' is intentionally lower case to test case insensitivity in name ordering
            self.test_team_1 = CourseTeamFactory.create(
                name=u'sólar team',
                course_id=self.test_course_1.id,
                topic_id='topic_0'
            )
            self.test_team_2 = CourseTeamFactory.create(name='Wind Team', course_id=self.test_course_1.id)
            self.test_team_3 = CourseTeamFactory.create(name='Nuclear Team', course_id=self.test_course_1.id)
            self.test_team_4 = CourseTeamFactory.create(
                name='Coal Team',
                course_id=self.test_course_1.id,
                is_active=False
            )
            self.test_team_5 = CourseTeamFactory.create(name='Another Team', course_id=self.test_course_2.id)
            self.test_team_6 = CourseTeamFactory.create(
=======
            self.solar_team = CourseTeamFactory.create(
                name=u'Sólar team',
                course_id=self.test_course_1.id,
                topic_id='topic_0'
            )
            self.wind_team = CourseTeamFactory.create(name='Wind Team', course_id=self.test_course_1.id)
            self.nuclear_team = CourseTeamFactory.create(name='Nuclear Team', course_id=self.test_course_1.id)
            self.another_team = CourseTeamFactory.create(name='Another Team', course_id=self.test_course_2.id)
            self.public_profile_team = CourseTeamFactory.create(
>>>>>>> bf999634
                name='Public Profile Team',
                course_id=self.test_course_2.id,
                topic_id='topic_6'
            )
<<<<<<< HEAD
            self.test_team_7 = CourseTeamFactory.create(
=======
            self.search_team = CourseTeamFactory.create(
>>>>>>> bf999634
                name='Search',
                description='queryable text',
                country='GS',
                language='to',
                course_id=self.test_course_2.id,
                topic_id='topic_7'
            )

        self.test_team_name_id_map = {team.name: team for team in (
<<<<<<< HEAD
            self.test_team_1,
            self.test_team_2,
            self.test_team_3,
            self.test_team_4,
            self.test_team_5,
            self.test_team_6,
            self.test_team_7,
=======
            self.solar_team,
            self.wind_team,
            self.nuclear_team,
            self.another_team,
            self.public_profile_team,
            self.search_team,
>>>>>>> bf999634
        )}

        for user, course in [('staff', self.test_course_1), ('course_staff', self.test_course_1)]:
            CourseEnrollment.enroll(
                self.users[user], course.id, check_access=True
            )

        self.solar_team.add_user(self.users['student_enrolled'])
        self.nuclear_team.add_user(self.users['student_enrolled_both_courses_other_team'])
        self.another_team.add_user(self.users['student_enrolled_both_courses_other_team'])
        self.public_profile_team.add_user(self.users['student_enrolled_public_profile'])

    def build_membership_data_raw(self, username, team):
        """Assembles a membership creation payload based on the raw values provided."""
        return {'username': username, 'team_id': team}

    def build_membership_data(self, username, team):
        """Assembles a membership creation payload based on the username and team model provided."""
        return self.build_membership_data_raw(self.users[username].username, team.team_id)

    def create_and_enroll_student(self, courses=None, username=None):
        """ Creates a new student and enrolls that student in the course.

        Adds the new user to the self.users dictionary with the username as the key.

        Returns the username once the user has been created.
        """
        if username is not None:
            user = UserFactory.create(password=self.test_password, username=username)
        else:
            user = UserFactory.create(password=self.test_password)
        courses = courses if courses is not None else [self.test_course_1]
        for course in courses:
            CourseEnrollment.enroll(user, course.id, check_access=True)
        self.users[user.username] = user

        return user.username

    def login(self, user):
        """Given a user string, logs the given user in.

        Used for testing with ddt, which does not have access to self in
        decorators. If user is 'student_inactive', then an inactive user will
        be both created and logged in.
        """
        if user == 'student_inactive':
            student_inactive = UserFactory.create(password=self.test_password)
            self.client.login(username=student_inactive.username, password=self.test_password)
            student_inactive.is_active = False
            student_inactive.save()
        else:
            self.client.login(username=self.users[user].username, password=self.test_password)

    def make_call(self, url, expected_status=200, method='get', data=None, content_type=None, **kwargs):
        """Makes a call to the Team API at the given url with method and data.

        If a user is specified in kwargs, that user is first logged in.
        """
        user = kwargs.pop('user', 'student_enrolled_not_on_team')
        if user:
            self.login(user)
        func = getattr(self.client, method)
        if content_type:
            response = func(url, data=data, content_type=content_type)
        else:
            response = func(url, data=data)
        self.assertEqual(expected_status, response.status_code)
        if expected_status == 200:
            return json.loads(response.content)
        else:
            return response

    def get_teams_list(self, expected_status=200, data=None, no_course_id=False, **kwargs):
        """Gets the list of teams as the given user with data as query params. Verifies expected_status."""
        data = data if data else {}
        if 'course_id' not in data and not no_course_id:
            data.update({'course_id': self.test_course_1.id})
        return self.make_call(reverse('teams_list'), expected_status, 'get', data, **kwargs)

    def build_team_data(self, name="Test team", course=None, description="Filler description", **kwargs):
        """Creates the payload for creating a team. kwargs can be used to specify additional fields."""
        data = kwargs
        course = course if course else self.test_course_1
        data.update({
            'name': name,
            'course_id': str(course.id),
            'description': description,
        })
        return data

    def post_create_team(self, expected_status=200, data=None, **kwargs):
        """Posts data to the team creation endpoint. Verifies expected_status."""
        return self.make_call(reverse('teams_list'), expected_status, 'post', data, **kwargs)

    def get_team_detail(self, team_id, expected_status=200, data=None, **kwargs):
        """Gets detailed team information for team_id. Verifies expected_status."""
        return self.make_call(reverse('teams_detail', args=[team_id]), expected_status, 'get', data, **kwargs)

    def patch_team_detail(self, team_id, expected_status, data=None, **kwargs):
        """Patches the team with team_id using data. Verifies expected_status."""
        return self.make_call(
            reverse('teams_detail', args=[team_id]),
            expected_status,
            'patch',
            json.dumps(data) if data else None,
            'application/merge-patch+json',
            **kwargs
        )

    def get_topics_list(self, expected_status=200, data=None, **kwargs):
        """Gets the list of topics, passing data as query params. Verifies expected_status."""
        return self.make_call(reverse('topics_list'), expected_status, 'get', data, **kwargs)

    def get_topic_detail(self, topic_id, course_id, expected_status=200, data=None, **kwargs):
        """Gets a single topic, passing data as query params. Verifies expected_status."""
        return self.make_call(
            reverse('topics_detail', kwargs={'topic_id': topic_id, 'course_id': str(course_id)}),
            expected_status,
            'get',
            data,
            **kwargs
        )

    def get_membership_list(self, expected_status=200, data=None, **kwargs):
        """Gets the membership list, passing data as query params. Verifies expected_status."""
        return self.make_call(reverse('team_membership_list'), expected_status, 'get', data, **kwargs)

    def post_create_membership(self, expected_status=200, data=None, **kwargs):
        """Posts data to the membership creation endpoint. Verifies expected_status."""
        return self.make_call(reverse('team_membership_list'), expected_status, 'post', data, **kwargs)

    def get_membership_detail(self, team_id, username, expected_status=200, data=None, **kwargs):
        """Gets an individual membership record, passing data as query params. Verifies expected_status."""
        return self.make_call(
            reverse('team_membership_detail', args=[team_id, username]),
            expected_status,
            'get',
            data,
            **kwargs
        )

    def delete_membership(self, team_id, username, expected_status=200, **kwargs):
        """Deletes an individual membership record. Verifies expected_status."""
        return self.make_call(
            reverse('team_membership_detail', args=[team_id, username]),
            expected_status,
            'delete',
            **kwargs
        )

    def verify_expanded_public_user(self, user):
        """Verifies that fields exist on the returned user json indicating that it is expanded."""
        for field in ['username', 'url', 'bio', 'country', 'profile_image', 'time_zone', 'language_proficiencies']:
            self.assertIn(field, user)

    def verify_expanded_private_user(self, user):
        """Verifies that fields exist on the returned user json indicating that it is expanded."""
        for field in ['username', 'url', 'profile_image']:
            self.assertIn(field, user)
        for field in ['bio', 'country', 'time_zone', 'language_proficiencies']:
            self.assertNotIn(field, user)

    def verify_expanded_team(self, team):
        """Verifies that fields exist on the returned team json indicating that it is expanded."""
        for field in ['id', 'name', 'course_id', 'topic_id', 'date_created', 'description']:
            self.assertIn(field, team)


@ddt.ddt
class TestListTeamsAPI(TeamAPITestCase):
    """Test cases for the team listing API endpoint."""

    @ddt.data(
        (None, 401),
        ('student_inactive', 401),
        ('student_unenrolled', 403),
        ('student_enrolled', 200),
        ('staff', 200),
        ('course_staff', 200),
        ('community_ta', 200),
    )
    @ddt.unpack
    def test_access(self, user, status):
        teams = self.get_teams_list(user=user, expected_status=status)
        if status == 200:
            self.assertEqual(3, teams['count'])

    def test_missing_course_id(self):
        self.get_teams_list(400, no_course_id=True)

    def verify_names(self, data, status, names=None, **kwargs):
        """Gets a team listing with data as query params, verifies status, and then verifies team names if specified."""
        teams = self.get_teams_list(data=data, expected_status=status, **kwargs)
        if names:
            self.assertEqual(names, [team['name'] for team in teams['results']])

    def test_filter_invalid_course_id(self):
        self.verify_names({'course_id': 'no_such_course'}, 400)

    def test_filter_course_id(self):
        self.verify_names(
            {'course_id': self.test_course_2.id},
            200,
            ['Another Team', 'Public Profile Team', 'Search'],
            user='staff'
        )

    def test_filter_topic_id(self):
<<<<<<< HEAD
        self.verify_names({'course_id': self.test_course_1.id, 'topic_id': 'topic_0'}, 200, [u'sólar team'])

    def test_filter_include_inactive(self):
        self.verify_names({'include_inactive': True}, 200, ['Coal Team', 'Nuclear Team', u'sólar team', 'Wind Team'])
=======
        self.verify_names({'course_id': self.test_course_1.id, 'topic_id': 'topic_0'}, 200, [u'Sólar team'])
>>>>>>> bf999634

    @ddt.data(
        (None, 200, ['Nuclear Team', u'Sólar team', 'Wind Team']),
        ('name', 200, ['Nuclear Team', u'Sólar team', 'Wind Team']),
        # Note that "Nuclear Team" and "Solar team" have the same open_slots.
        # "Solar team" comes first due to secondary sort by last_activity_at.
        ('open_slots', 200, ['Wind Team', u'Sólar team', 'Nuclear Team']),
        # Note that "Wind Team" and "Nuclear Team" have the same last_activity_at.
        # "Wind Team" comes first due to secondary sort by open_slots.
        ('last_activity_at', 200, [u'Sólar team', 'Wind Team', 'Nuclear Team']),
    )
    @ddt.unpack
    def test_order_by(self, field, status, names):
        # Make "Solar team" the most recently active team.
        # The CourseTeamFactory sets the last_activity_at to a fixed time (in the past), so all of the
        # other teams have the same last_activity_at.
        with skip_signal(
            post_save,
            receiver=course_team_post_save_callback,
            sender=CourseTeam,
            dispatch_uid='teams.signals.course_team_post_save_callback'
        ):
<<<<<<< HEAD
            solar_team = self.test_team_name_id_map[u'sólar team']
=======
            solar_team = self.test_team_name_id_map[u'Sólar team']
>>>>>>> bf999634
            solar_team.last_activity_at = datetime.utcnow().replace(tzinfo=pytz.utc)
            solar_team.save()

        data = {'order_by': field} if field else {}
        self.verify_names(data, status, names)

    def test_order_by_with_text_search(self):
        data = {'order_by': 'name', 'text_search': 'search'}
        self.verify_names(data, 400, [])

    @ddt.data((404, {'course_id': 'no/such/course'}), (400, {'topic_id': 'no_such_topic'}))
    @ddt.unpack
    def test_no_results(self, status, data):
        self.get_teams_list(status, data)

    def test_page_size(self):
        result = self.get_teams_list(200, {'page_size': 2})
        self.assertEquals(2, result['num_pages'])

    def test_page(self):
        result = self.get_teams_list(200, {'page_size': 1, 'page': 3})
        self.assertEquals(3, result['num_pages'])
        self.assertIsNone(result['next'])
        self.assertIsNotNone(result['previous'])

    def test_expand_private_user(self):
        # Use the default user which is already private because to year_of_birth is set
        result = self.get_teams_list(200, {'expand': 'user', 'topic_id': 'topic_0'})
        self.verify_expanded_private_user(result['results'][0]['membership'][0]['user'])

    def test_expand_public_user(self):
        result = self.get_teams_list(
            200,
            {
                'expand': 'user',
                'topic_id': 'topic_6',
                'course_id': self.test_course_2.id
            },
            user='student_enrolled_public_profile'
        )
        self.verify_expanded_public_user(result['results'][0]['membership'][0]['user'])

    @ddt.data(
        ('search', ['Search']),
        ('queryable', ['Search']),
        ('Tonga', ['Search']),
        ('Island', ['Search']),
        ('search queryable', []),
        ('team', ['Another Team', 'Public Profile Team']),
    )
    @ddt.unpack
    def test_text_search(self, text_search, expected_team_names):
        # clear out the teams search index before reindexing
        CourseTeamIndexer.engine().destroy()

        for team in self.test_team_name_id_map.values():
            CourseTeamIndexer.index(team)

        self.verify_names(
            {'course_id': self.test_course_2.id, 'text_search': text_search},
            200,
            expected_team_names,
            user='student_enrolled_public_profile'
        )


@ddt.ddt
class TestCreateTeamAPI(TeamAPITestCase):
    """Test cases for the team creation endpoint."""

    @ddt.data(
        (None, 401),
        ('student_inactive', 401),
        ('student_unenrolled', 403),
        ('student_enrolled_not_on_team', 200),
        ('staff', 200),
        ('course_staff', 200),
        ('community_ta', 200),
    )
    @ddt.unpack
    def test_access(self, user, status):
        team = self.post_create_team(status, self.build_team_data(name="New Team"), user=user)
        if status == 200:
            self.verify_expected_team_id(team, 'new-team')
            teams = self.get_teams_list(user=user)
            self.assertIn("New Team", [team['name'] for team in teams['results']])

    def verify_expected_team_id(self, team, expected_prefix):
        """ Verifies that the team id starts with the specified prefix and ends with the discussion_topic_id """
        self.assertIn('id', team)
        self.assertIn('discussion_topic_id', team)
        self.assertEqual(team['id'], expected_prefix + '-' + team['discussion_topic_id'])

    def test_naming(self):
        new_teams = [
            self.post_create_team(data=self.build_team_data(name=name), user=self.create_and_enroll_student())
            for name in ["The Best Team", "The Best Team", "A really long team name"]
        ]
        # Check that teams with the same name have unique IDs.
        self.verify_expected_team_id(new_teams[0], 'the-best-team')
        self.verify_expected_team_id(new_teams[1], 'the-best-team')
        self.assertNotEqual(new_teams[0]['id'], new_teams[1]['id'])

        # Verify expected truncation behavior with names > 20 characters.
        self.verify_expected_team_id(new_teams[2], 'a-really-long-team-n')

    @ddt.data((400, {
        'name': 'Bad Course ID',
        'course_id': 'no_such_course',
        'description': "Filler Description"
    }), (404, {
        'name': "Non-existent course ID",
        'course_id': 'no/such/course',
        'description': "Filler Description"
    }))
    @ddt.unpack
    def test_bad_course_data(self, status, data):
        self.post_create_team(status, data)

    def test_student_in_team(self):
        response = self.post_create_team(
            400,
            data=self.build_team_data(
                name="Doomed team",
                course=self.test_course_1,
                description="Overly ambitious student"
            ),
            user='student_enrolled'
        )
        self.assertEqual(
            "You are already in a team in this course.",
            json.loads(response.content)["user_message"]
        )

    @ddt.data('staff', 'course_staff', 'community_ta')
    def test_privileged_create_multiple_teams(self, user):
        """ Privileged users can create multiple teams, even if they are already in one. """
        # First add the privileged user to a team.
        self.post_create_membership(
            200,
            self.build_membership_data(user, self.solar_team),
            user=user
        )

        self.post_create_team(
            data=self.build_team_data(
                name="Another team",
                course=self.test_course_1,
                description="Privileged users are the best"
            ),
            user=user
        )

    @ddt.data({'description': ''}, {'name': 'x' * 1000}, {'name': ''})
    def test_bad_fields(self, kwargs):
        self.post_create_team(400, self.build_team_data(**kwargs))

    def test_missing_name(self):
        self.post_create_team(400, {
            'course_id': str(self.test_course_1.id),
            'description': "foobar"
        })

    def test_full_student_creator(self):
        creator = self.create_and_enroll_student()
        team = self.post_create_team(data=self.build_team_data(
            name="Fully specified team",
            course=self.test_course_1,
            description="Another fantastic team",
            topic_id='great-topic',
            country='CA',
            language='fr'
        ), user=creator)

        # Verify the id (it ends with a unique hash, which is the same as the discussion_id).
        self.verify_expected_team_id(team, 'fully-specified-team')
        del team['id']

        # Remove date_created and discussion_topic_id because they change between test runs
        del team['date_created']
        del team['discussion_topic_id']

        # Since membership is its own list, we want to examine this separately.
        team_membership = team['membership']
        del team['membership']

        # verify that it's been set to a time today.
        self.assertEqual(
            parser.parse(team['last_activity_at']).date(),
            datetime.utcnow().replace(tzinfo=pytz.utc).date()
        )
        del team['last_activity_at']

        # Verify that the creating user gets added to the team.
        self.assertEqual(len(team_membership), 1)
        member = team_membership[0]['user']
        self.assertEqual(member['username'], creator)

        self.assertEqual(team, {
            'name': 'Fully specified team',
            'language': 'fr',
            'country': 'CA',
            'topic_id': 'great-topic',
            'course_id': str(self.test_course_1.id),
            'description': 'Another fantastic team'
        })

    @ddt.data('staff', 'course_staff', 'community_ta')
    def test_membership_staff_creator(self, user):
        # Verify that staff do not automatically get added to a team
        # when they create one.
        team = self.post_create_team(data=self.build_team_data(
            name="New team",
            course=self.test_course_1,
            description="Another fantastic team",
        ), user=user)

        self.assertEqual(team['membership'], [])


@ddt.ddt
class TestDetailTeamAPI(TeamAPITestCase):
    """Test cases for the team detail endpoint."""

    @ddt.data(
        (None, 401),
        ('student_inactive', 401),
        ('student_unenrolled', 403),
        ('student_enrolled', 200),
        ('staff', 200),
        ('course_staff', 200),
        ('community_ta', 200),
    )
    @ddt.unpack
    def test_access(self, user, status):
        team = self.get_team_detail(self.solar_team.team_id, status, user=user)
        if status == 200:
            self.assertEqual(team['description'], self.solar_team.description)
            self.assertEqual(team['discussion_topic_id'], self.solar_team.discussion_topic_id)
            self.assertEqual(parser.parse(team['last_activity_at']), LAST_ACTIVITY_AT)

    def test_does_not_exist(self):
        self.get_team_detail('no_such_team', 404)

    def test_expand_private_user(self):
        # Use the default user which is already private because to year_of_birth is set
        result = self.get_team_detail(self.solar_team.team_id, 200, {'expand': 'user'})
        self.verify_expanded_private_user(result['membership'][0]['user'])

    def test_expand_public_user(self):
        result = self.get_team_detail(
            self.public_profile_team.team_id,
            200,
            {'expand': 'user'},
            user='student_enrolled_public_profile'
        )
        self.verify_expanded_public_user(result['membership'][0]['user'])


@ddt.ddt
class TestUpdateTeamAPI(TeamAPITestCase):
    """Test cases for the team update endpoint."""

    @ddt.data(
        (None, 401),
        ('student_inactive', 401),
        ('student_unenrolled', 403),
        ('student_enrolled', 403),
        ('staff', 200),
        ('course_staff', 200),
        ('community_ta', 200),
    )
    @ddt.unpack
    def test_access(self, user, status):
        team = self.patch_team_detail(self.solar_team.team_id, status, {'name': 'foo'}, user=user)
        if status == 200:
            self.assertEquals(team['name'], 'foo')

    @ddt.data(
        (None, 401),
        ('student_inactive', 401),
        ('student_unenrolled', 404),
        ('student_enrolled', 404),
        ('staff', 404),
        ('course_staff', 404),
        ('community_ta', 404),
    )
    @ddt.unpack
    def test_access_bad_id(self, user, status):
        self.patch_team_detail("no_such_team", status, {'name': 'foo'}, user=user)

    @ddt.data(
        ('id', 'foobar'),
        ('description', ''),
        ('country', 'no_such_country'),
        ('language', 'no_such_language')
    )
    @ddt.unpack
    def test_bad_requests(self, key, value):
        self.patch_team_detail(self.solar_team.team_id, 400, {key: value}, user='staff')

    @ddt.data(('country', 'US'), ('language', 'en'), ('foo', 'bar'))
    @ddt.unpack
    def test_good_requests(self, key, value):
        self.patch_team_detail(self.solar_team.team_id, 200, {key: value}, user='staff')

    def test_does_not_exist(self):
        self.patch_team_detail('no_such_team', 404, user='staff')


@ddt.ddt
class TestListTopicsAPI(TeamAPITestCase):
    """Test cases for the topic listing endpoint."""

    @ddt.data(
        (None, 401),
        ('student_inactive', 401),
        ('student_unenrolled', 403),
        ('student_enrolled', 200),
        ('staff', 200),
        ('course_staff', 200),
        ('community_ta', 200),
    )
    @ddt.unpack
    def test_access(self, user, status):
        topics = self.get_topics_list(status, {'course_id': self.test_course_1.id}, user=user)
        if status == 200:
            self.assertEqual(topics['count'], self.topics_count)

    @ddt.data('A+BOGUS+COURSE', 'A/BOGUS/COURSE')
    def test_invalid_course_key(self, course_id):
        self.get_topics_list(404, {'course_id': course_id})

    def test_without_course_id(self):
        self.get_topics_list(400)

    @ddt.data(
        (None, 200, ['Coal Power', 'Nuclear Power', u'Sólar power', 'Wind Power'], 'name'),
        ('name', 200, ['Coal Power', 'Nuclear Power', u'Sólar power', 'Wind Power'], 'name'),
        # Note that "Nuclear Power" and "Solar power" both have 2 teams. "Coal Power" and "Window Power"
        # both have 0 teams. The secondary sort is alphabetical by name.
        ('team_count', 200, ['Nuclear Power', u'Sólar power', 'Coal Power', 'Wind Power'], 'team_count'),
        ('no_such_field', 400, [], None),
    )
    @ddt.unpack
    def test_order_by(self, field, status, names, expected_ordering):
        with skip_signal(
            post_save,
            receiver=course_team_post_save_callback,
            sender=CourseTeam,
            dispatch_uid='teams.signals.course_team_post_save_callback'
        ):
            # Add 2 teams to "Nuclear Power", which previously had no teams.
            CourseTeamFactory.create(
                name=u'Nuclear Team 1', course_id=self.test_course_1.id, topic_id='topic_2'
            )
            CourseTeamFactory.create(
                name=u'Nuclear Team 2', course_id=self.test_course_1.id, topic_id='topic_2'
            )
        data = {'course_id': self.test_course_1.id}
        if field:
            data['order_by'] = field
        topics = self.get_topics_list(status, data)
        if status == 200:
            self.assertEqual(names, [topic['name'] for topic in topics['results']])
            self.assertEqual(topics['sort_order'], expected_ordering)

    def test_order_by_team_count_secondary(self):
        """
        Ensure that the secondary sort (alphabetical) when primary sort is team_count
        works across pagination boundaries.
        """
        with skip_signal(
            post_save,
            receiver=course_team_post_save_callback,
            sender=CourseTeam,
            dispatch_uid='teams.signals.course_team_post_save_callback'
        ):
            # Add 2 teams to "Wind Power", which previously had no teams.
            CourseTeamFactory.create(
                name=u'Wind Team 1', course_id=self.test_course_1.id, topic_id='topic_1'
            )
            CourseTeamFactory.create(
                name=u'Wind Team 2', course_id=self.test_course_1.id, topic_id='topic_1'
            )

        topics = self.get_topics_list(data={
            'course_id': self.test_course_1.id,
            'page_size': 2,
            'page': 1,
            'order_by': 'team_count'
        })
        self.assertEqual(["Wind Power", u'Sólar power'], [topic['name'] for topic in topics['results']])

        topics = self.get_topics_list(data={
            'course_id': self.test_course_1.id,
            'page_size': 2,
            'page': 2,
            'order_by': 'team_count'
        })
        self.assertEqual(["Coal Power", "Nuclear Power"], [topic['name'] for topic in topics['results']])

    def test_pagination(self):
        response = self.get_topics_list(data={
            'course_id': self.test_course_1.id,
            'page_size': 2,
        })

        self.assertEqual(2, len(response['results']))
        self.assertIn('next', response)
        self.assertIn('previous', response)
        self.assertIsNone(response['previous'])
        self.assertIsNotNone(response['next'])

    def test_default_ordering(self):
        response = self.get_topics_list(data={'course_id': self.test_course_1.id})
        self.assertEqual(response['sort_order'], 'name')

    def test_team_count(self):
        """Test that team_count is included for each topic"""
        response = self.get_topics_list(data={'course_id': self.test_course_1.id})
        for topic in response['results']:
            self.assertIn('team_count', topic)
            if topic['id'] == u'topic_0':
                self.assertEqual(topic['team_count'], 1)
            else:
                self.assertEqual(topic['team_count'], 0)


@ddt.ddt
class TestDetailTopicAPI(TeamAPITestCase):
    """Test cases for the topic detail endpoint."""

    @ddt.data(
        (None, 401),
        ('student_inactive', 401),
        ('student_unenrolled', 403),
        ('student_enrolled', 200),
        ('staff', 200),
        ('course_staff', 200),
        ('community_ta', 200),
    )
    @ddt.unpack
    def test_access(self, user, status):
        topic = self.get_topic_detail('topic_0', self.test_course_1.id, status, user=user)
        if status == 200:
            for field in ('id', 'name', 'description'):
                self.assertIn(field, topic)

    @ddt.data('A+BOGUS+COURSE', 'A/BOGUS/COURSE')
    def test_invalid_course_id(self, course_id):
        self.get_topic_detail('topic_0', course_id, 404)

    def test_invalid_topic_id(self):
        self.get_topic_detail('no_such_topic', self.test_course_1.id, 404)

    def test_team_count(self):
        """Test that team_count is included with a topic"""
        topic = self.get_topic_detail(topic_id='topic_0', course_id=self.test_course_1.id)
        self.assertEqual(topic['team_count'], 1)
        topic = self.get_topic_detail(topic_id='topic_1', course_id=self.test_course_1.id)
        self.assertEqual(topic['team_count'], 0)


@ddt.ddt
class TestListMembershipAPI(TeamAPITestCase):
    """Test cases for the membership list endpoint."""

    @ddt.data(
        (None, 401),
        ('student_inactive', 401),
        ('student_unenrolled', 404),
        ('student_enrolled', 200),
        ('student_enrolled_both_courses_other_team', 200),
        ('staff', 200),
        ('course_staff', 200),
        ('community_ta', 200),
    )
    @ddt.unpack
    def test_access(self, user, status):
        membership = self.get_membership_list(status, {'team_id': self.solar_team.team_id}, user=user)
        if status == 200:
            self.assertEqual(membership['count'], 1)
            self.assertEqual(membership['results'][0]['user']['username'], self.users['student_enrolled'].username)

    @ddt.data(
        (None, 401, False),
        ('student_inactive', 401, False),
        ('student_unenrolled', 200, False),
        ('student_enrolled', 200, True),
        ('student_enrolled_both_courses_other_team', 200, True),
        ('staff', 200, True),
        ('course_staff', 200, True),
        ('community_ta', 200, True),
    )
    @ddt.unpack
    def test_access_by_username(self, user, status, has_content):
        membership = self.get_membership_list(status, {'username': self.users['student_enrolled'].username}, user=user)
        if status == 200:
            if has_content:
                self.assertEqual(membership['count'], 1)
                self.assertEqual(membership['results'][0]['team']['team_id'], self.solar_team.team_id)
            else:
                self.assertEqual(membership['count'], 0)

    @ddt.data(
        ('student_enrolled_both_courses_other_team', 'TestX/TS101/Test_Course', 200, 'Nuclear Team'),
        ('student_enrolled_both_courses_other_team', 'MIT/6.002x/Circuits', 200, 'Another Team'),
        ('student_enrolled', 'TestX/TS101/Test_Course', 200, u'Sólar team'),
        ('student_enrolled', 'MIT/6.002x/Circuits', 400, ''),
    )
    @ddt.unpack
    def test_course_filter_with_username(self, user, course_id, status, team_name):
        membership = self.get_membership_list(
            status,
            {
                'username': self.users[user],
                'course_id': course_id
            },
            user=user
        )
        if status == 200:
            self.assertEqual(membership['count'], 1)
            self.assertEqual(membership['results'][0]['team']['team_id'], self.test_team_name_id_map[team_name].team_id)

    @ddt.data(
        ('TestX/TS101/Test_Course', 200),
        ('MIT/6.002x/Circuits', 400),
    )
    @ddt.unpack
    def test_course_filter_with_team_id(self, course_id, status):
        membership = self.get_membership_list(status, {'team_id': self.solar_team.team_id, 'course_id': course_id})
        if status == 200:
            self.assertEqual(membership['count'], 1)
            self.assertEqual(membership['results'][0]['team']['team_id'], self.solar_team.team_id)

    def test_bad_course_id(self):
        self.get_membership_list(404, {'course_id': 'no_such_course'})

    def test_no_username_or_team_id(self):
        self.get_membership_list(400, {})

    def test_bad_team_id(self):
        self.get_membership_list(404, {'team_id': 'no_such_team'})

    def test_expand_private_user(self):
        # Use the default user which is already private because to year_of_birth is set
        result = self.get_membership_list(200, {'team_id': self.solar_team.team_id, 'expand': 'user'})
        self.verify_expanded_private_user(result['results'][0]['user'])

    def test_expand_public_user(self):
        result = self.get_membership_list(
            200,
            {'team_id': self.public_profile_team.team_id, 'expand': 'user'},
            user='student_enrolled_public_profile'
        )
        self.verify_expanded_public_user(result['results'][0]['user'])

    def test_expand_team(self):
        result = self.get_membership_list(200, {'team_id': self.solar_team.team_id, 'expand': 'team'})
        self.verify_expanded_team(result['results'][0]['team'])


@ddt.ddt
class TestCreateMembershipAPI(TeamAPITestCase):
    """Test cases for the membership creation endpoint."""

    @ddt.data(
        (None, 401),
        ('student_inactive', 401),
        ('student_unenrolled', 404),
        ('student_enrolled_not_on_team', 200),
        ('student_enrolled', 404),
        ('student_enrolled_both_courses_other_team', 404),
        ('staff', 200),
        ('course_staff', 200),
        ('community_ta', 200),
    )
    @ddt.unpack
    def test_access(self, user, status):
        membership = self.post_create_membership(
            status,
            self.build_membership_data('student_enrolled_not_on_team', self.solar_team),
            user=user
        )
        if status == 200:
            self.assertEqual(membership['user']['username'], self.users['student_enrolled_not_on_team'].username)
            self.assertEqual(membership['team']['team_id'], self.solar_team.team_id)
            memberships = self.get_membership_list(200, {'team_id': self.solar_team.team_id})
            self.assertEqual(memberships['count'], 2)

    def test_no_username(self):
        response = self.post_create_membership(400, {'team_id': self.solar_team.team_id})
        self.assertIn('username', json.loads(response.content)['field_errors'])

    def test_no_team(self):
        response = self.post_create_membership(400, {'username': self.users['student_enrolled_not_on_team'].username})
        self.assertIn('team_id', json.loads(response.content)['field_errors'])

    def test_bad_team(self):
        self.post_create_membership(
            404,
            self.build_membership_data_raw(self.users['student_enrolled'].username, 'no_such_team')
        )

    def test_bad_username(self):
        self.post_create_membership(
            404,
            self.build_membership_data_raw('no_such_user', self.solar_team.team_id),
            user='staff'
        )

    @ddt.data('student_enrolled', 'staff', 'course_staff')
    def test_join_twice(self, user):
        response = self.post_create_membership(
            400,
            self.build_membership_data('student_enrolled', self.solar_team),
            user=user
        )
        self.assertIn('already a member', json.loads(response.content)['developer_message'])

    def test_join_second_team_in_course(self):
        response = self.post_create_membership(
            400,
            self.build_membership_data('student_enrolled_both_courses_other_team', self.solar_team),
            user='student_enrolled_both_courses_other_team'
        )
        self.assertIn('already a member', json.loads(response.content)['developer_message'])

    @ddt.data('staff', 'course_staff')
    def test_not_enrolled_in_team_course(self, user):
        response = self.post_create_membership(
            400,
            self.build_membership_data('student_unenrolled', self.solar_team),
            user=user
        )
        self.assertIn('not enrolled', json.loads(response.content)['developer_message'])

    def test_over_max_team_size_in_course_2(self):
        response = self.post_create_membership(
            400,
            self.build_membership_data('student_enrolled_other_course_not_on_team', self.another_team),
            user='student_enrolled_other_course_not_on_team'
        )
        self.assertIn('full', json.loads(response.content)['developer_message'])


@ddt.ddt
class TestDetailMembershipAPI(TeamAPITestCase):
    """Test cases for the membership detail endpoint."""

    @ddt.data(
        (None, 401),
        ('student_inactive', 401),
        ('student_unenrolled', 404),
        ('student_enrolled_not_on_team', 200),
        ('student_enrolled', 200),
        ('staff', 200),
        ('course_staff', 200),
        ('community_ta', 200),
    )
    @ddt.unpack
    def test_access(self, user, status):
        self.get_membership_detail(
            self.solar_team.team_id,
            self.users['student_enrolled'].username,
            status,
            user=user
        )

    def test_bad_team(self):
        self.get_membership_detail('no_such_team', self.users['student_enrolled'].username, 404)

    def test_bad_username(self):
        self.get_membership_detail(self.solar_team.team_id, 'no_such_user', 404)

    def test_no_membership(self):
        self.get_membership_detail(
            self.solar_team.team_id,
            self.users['student_enrolled_not_on_team'].username,
            404
        )

    def test_expand_private_user(self):
        # Use the default user which is already private because to year_of_birth is set
        result = self.get_membership_detail(
            self.solar_team.team_id,
            self.users['student_enrolled'].username,
            200,
            {'expand': 'user'}
        )
        self.verify_expanded_private_user(result['user'])

    def test_expand_public_user(self):
        result = self.get_membership_detail(
            self.public_profile_team.team_id,
            self.users['student_enrolled_public_profile'].username,
            200,
            {'expand': 'user'},
            user='student_enrolled_public_profile'
        )
        self.verify_expanded_public_user(result['user'])

    def test_expand_team(self):
        result = self.get_membership_detail(
            self.solar_team.team_id,
            self.users['student_enrolled'].username,
            200,
            {'expand': 'team'}
        )
        self.verify_expanded_team(result['team'])


@ddt.ddt
class TestDeleteMembershipAPI(TeamAPITestCase):
    """Test cases for the membership deletion endpoint."""

    @ddt.data(
        (None, 401),
        ('student_inactive', 401),
        ('student_unenrolled', 404),
        ('student_enrolled_not_on_team', 404),
        ('student_enrolled', 204),
        ('staff', 204),
        ('course_staff', 204),
        ('community_ta', 204),
    )
    @ddt.unpack
    def test_access(self, user, status):
        self.delete_membership(
            self.solar_team.team_id,
            self.users['student_enrolled'].username,
            status,
            user=user
        )

    def test_bad_team(self):
        self.delete_membership('no_such_team', self.users['student_enrolled'].username, 404)

    def test_bad_username(self):
        self.delete_membership(self.solar_team.team_id, 'no_such_user', 404)

    def test_missing_membership(self):
        self.delete_membership(self.wind_team.team_id, self.users['student_enrolled'].username, 404)<|MERGE_RESOLUTION|>--- conflicted
+++ resolved
@@ -201,23 +201,6 @@
             sender=CourseTeam,
             dispatch_uid='teams.signals.course_team_post_save_callback'
         ):
-<<<<<<< HEAD
-            # 'solar team' is intentionally lower case to test case insensitivity in name ordering
-            self.test_team_1 = CourseTeamFactory.create(
-                name=u'sólar team',
-                course_id=self.test_course_1.id,
-                topic_id='topic_0'
-            )
-            self.test_team_2 = CourseTeamFactory.create(name='Wind Team', course_id=self.test_course_1.id)
-            self.test_team_3 = CourseTeamFactory.create(name='Nuclear Team', course_id=self.test_course_1.id)
-            self.test_team_4 = CourseTeamFactory.create(
-                name='Coal Team',
-                course_id=self.test_course_1.id,
-                is_active=False
-            )
-            self.test_team_5 = CourseTeamFactory.create(name='Another Team', course_id=self.test_course_2.id)
-            self.test_team_6 = CourseTeamFactory.create(
-=======
             self.solar_team = CourseTeamFactory.create(
                 name=u'Sólar team',
                 course_id=self.test_course_1.id,
@@ -227,16 +210,11 @@
             self.nuclear_team = CourseTeamFactory.create(name='Nuclear Team', course_id=self.test_course_1.id)
             self.another_team = CourseTeamFactory.create(name='Another Team', course_id=self.test_course_2.id)
             self.public_profile_team = CourseTeamFactory.create(
->>>>>>> bf999634
                 name='Public Profile Team',
                 course_id=self.test_course_2.id,
                 topic_id='topic_6'
             )
-<<<<<<< HEAD
-            self.test_team_7 = CourseTeamFactory.create(
-=======
             self.search_team = CourseTeamFactory.create(
->>>>>>> bf999634
                 name='Search',
                 description='queryable text',
                 country='GS',
@@ -246,22 +224,12 @@
             )
 
         self.test_team_name_id_map = {team.name: team for team in (
-<<<<<<< HEAD
-            self.test_team_1,
-            self.test_team_2,
-            self.test_team_3,
-            self.test_team_4,
-            self.test_team_5,
-            self.test_team_6,
-            self.test_team_7,
-=======
             self.solar_team,
             self.wind_team,
             self.nuclear_team,
             self.another_team,
             self.public_profile_team,
             self.search_team,
->>>>>>> bf999634
         )}
 
         for user, course in [('staff', self.test_course_1), ('course_staff', self.test_course_1)]:
@@ -470,14 +438,7 @@
         )
 
     def test_filter_topic_id(self):
-<<<<<<< HEAD
-        self.verify_names({'course_id': self.test_course_1.id, 'topic_id': 'topic_0'}, 200, [u'sólar team'])
-
-    def test_filter_include_inactive(self):
-        self.verify_names({'include_inactive': True}, 200, ['Coal Team', 'Nuclear Team', u'sólar team', 'Wind Team'])
-=======
         self.verify_names({'course_id': self.test_course_1.id, 'topic_id': 'topic_0'}, 200, [u'Sólar team'])
->>>>>>> bf999634
 
     @ddt.data(
         (None, 200, ['Nuclear Team', u'Sólar team', 'Wind Team']),
@@ -500,11 +461,7 @@
             sender=CourseTeam,
             dispatch_uid='teams.signals.course_team_post_save_callback'
         ):
-<<<<<<< HEAD
-            solar_team = self.test_team_name_id_map[u'sólar team']
-=======
             solar_team = self.test_team_name_id_map[u'Sólar team']
->>>>>>> bf999634
             solar_team.last_activity_at = datetime.utcnow().replace(tzinfo=pytz.utc)
             solar_team.save()
 
