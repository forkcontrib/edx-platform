--- conflicted
+++ resolved
@@ -170,14 +170,11 @@
      - HTTPresponse
     '''
     course = check_course(course_id)
-<<<<<<< HEAD
-=======
     registered = registered_for_course(course, request.user)
     if not registered:
         log.debug('User %s tried to view course %s but is not enrolled' % (request.user,course.location.url()))
         return redirect(reverse('about_course', args=[course.id]))
 
->>>>>>> bb677da7
     try:
         context = {
             'csrf': csrf(request)['csrf_token'],
