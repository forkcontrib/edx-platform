import copy
from fs.errors import ResourceNotFoundError
import itertools
import json
import logging
from lxml import etree
from lxml.html import rewrite_links
from path import path
import os
import sys

from pkg_resources import resource_string

from .capa_module import ComplexEncoder
from .editing_module import EditingDescriptor
<<<<<<< HEAD
from .stringify import stringify_children
from .x_module import XModule
from .xml_module import XmlDescriptor
from xblock.core import List, String, Scope, Integer
=======
from .html_checker import check_html
from progress import Progress
from .stringify import stringify_children
from .x_module import XModule
from .xml_module import XmlDescriptor
from xmodule.modulestore import Location
import openendedchild
>>>>>>> a6b35853

from combined_open_ended_rubric import CombinedOpenEndedRubric

log = logging.getLogger("mitx.courseware")


class SelfAssessmentModule(openendedchild.OpenEndedChild):
    """
    A Self Assessment module that allows students to write open-ended responses,
    submit, then see a rubric and rate themselves.  Persists student supplied
    hints, answers, and assessment judgment (currently only correct/incorrect).
    Parses xml definition file--see below for exact format.

    Sample XML format:
    <selfassessment>
        <hintprompt>
            What hint about this problem would you give to someone?
        </hintprompt>
        <submitmessage>
            Save Succcesful.  Thanks for participating!
        </submitmessage>
    </selfassessment>
    """

<<<<<<< HEAD
    # states
    INITIAL = 'initial'
    ASSESSING = 'assessing'
    REQUEST_HINT = 'request_hint'
    DONE = 'done'

    js = {'coffee': [resource_string(__name__, 'js/src/selfassessment/display.coffee')]}
    js_module_name = "SelfAssessment"

    student_answers = List(scope=Scope.student_state, default=[])
    scores = List(scope=Scope.student_state, default=[])
    hints = List(scope=Scope.student_state, default=[])
    state = String(scope=Scope.student_state, default=INITIAL)

    # Used for progress / grading.  Currently get credit just for
    # completion (doesn't matter if you self-assessed correct/incorrect).
    max_score = Integer(scope=Scope.settings, default=MAX_SCORE)

    attempts = Integer(scope=Scope.student_state, default=0)
    max_attempts = Integer(scope=Scope.settings, default=MAX_ATTEMPTS)
    rubric = String(scope=Scope.content)
    prompt = String(scope=Scope.content)
    submitmessage = String(scope=Scope.content)
    hintprompt = String(scope=Scope.content)
=======
    def setup_response(self, system, location, definition, descriptor):
        """
        Sets up the module
        @param system: Modulesystem
        @param location: location, to let the module know where it is.
        @param definition: XML definition of the module.
        @param descriptor: SelfAssessmentDescriptor
        @return: None
        """
        self.submit_message = definition['submitmessage']
        self.hint_prompt = definition['hintprompt']
        self.prompt = stringify_children(self.prompt)
        self.rubric = stringify_children(self.rubric)
>>>>>>> a6b35853

    def get_html(self, system):
        """
        Gets context and renders HTML that represents the module
        @param system: Modulesystem
        @return: Rendered HTML
        """
        #set context variables and render template
        if self.state != self.INITIAL:
            latest = self.latest_answer()
            previous_answer = latest if latest is not None else ''
        else:
            previous_answer = ''

        context = {
            'prompt': self.prompt,
            'previous_answer': previous_answer,
            'ajax_url': system.ajax_url,
            'initial_rubric': self.get_rubric_html(system),
            'initial_hint': "",
            'initial_message': self.get_message_html(),
            'state': self.state,
            'allow_reset': self._allow_reset(),
            'child_type': 'selfassessment',
            'accept_file_upload': self.accept_file_upload,
        }

        html = system.render_template('self_assessment_prompt.html', context)
        return html


    def handle_ajax(self, dispatch, get, system):
        """
        This is called by courseware.module_render, to handle an AJAX call.
        "get" is request.POST.

        Returns a json dictionary:
        { 'progress_changed' : True/False,
        'progress': 'none'/'in_progress'/'done',
        <other request-specific values here > }
        """

        handlers = {
            'save_answer': self.save_answer,
            'save_assessment': self.save_assessment,
            'save_post_assessment': self.save_hint,
        }

        if dispatch not in handlers:
            return 'Error'

        log.debug(get)
        before = self.get_progress()
        d = handlers[dispatch](get, system)
        after = self.get_progress()
        d.update({
            'progress_changed': after != before,
            'progress_status': Progress.to_js_status_str(after),
        })
        return json.dumps(d, cls=ComplexEncoder)

    def get_rubric_html(self, system):
        """
        Return the appropriate version of the rubric, based on the state.
        """
        if self.state == self.INITIAL:
            return ''

        rubric_renderer = CombinedOpenEndedRubric(system, False)
        success, rubric_html = rubric_renderer.render_rubric(self.rubric)

        # we'll render it
        context = {'rubric': rubric_html,
                   'max_score': self._max_score,
        }

        if self.state == self.ASSESSING:
            context['read_only'] = False
        elif self.state in (self.POST_ASSESSMENT, self.DONE):
            context['read_only'] = True
        else:
            raise ValueError("Illegal state '%r'" % self.state)

        return system.render_template('self_assessment_rubric.html', context)

    def get_hint_html(self, system):
        """
        Return the appropriate version of the hint view, based on state.
        """
        if self.state in (self.INITIAL, self.ASSESSING):
            return ''

        if self.state == self.DONE:
            # display the previous hint
            latest = self.latest_post_assessment(system)
            hint = latest if latest is not None else ''
        else:
            hint = ''

        context = {'hint_prompt': self.hintprompt,
                   'hint': hint}

        if self.state == self.POST_ASSESSMENT:
            context['read_only'] = False
        elif self.state == self.DONE:
            context['read_only'] = True
        else:
            raise ValueError("Illegal state '%r'" % self.state)

        return system.render_template('self_assessment_hint.html', context)

    def get_message_html(self):
        """
        Return the appropriate version of the message view, based on state.
        """
        if self.state != self.DONE:
            return ""

        return """<div class="save_message">{0}</div>""".format(self.submitmessage)


    def save_answer(self, get, system):
        """
        After the answer is submitted, show the rubric.

        Args:
            get: the GET dictionary passed to the ajax request.  Should contain
                a key 'student_answer'

        Returns:
            Dictionary with keys 'success' and either 'error' (if not success),
            or 'rubric_html' (if success).
        """
        # Check to see if this problem is closed
        closed, msg = self.check_if_closed()
        if closed:
            return msg

        if self.state != self.INITIAL:
            return self.out_of_sync_error(get)

        error_message = ""
        # add new history element with answer and empty score and hint.
        success, get = self.append_image_to_student_answer(get)
        if success:
            get['student_answer'] = SelfAssessmentModule.sanitize_html(get['student_answer'])
            self.new_history_entry(get['student_answer'])
            self.change_state(self.ASSESSING)
        else:
            error_message = "There was a problem saving the image in your submission.  Please try a different image, or try pasting a link to an image into the answer box."

        return {
            'success': success,
            'rubric_html': self.get_rubric_html(system),
            'error': error_message,
            'student_response': get['student_answer'],
        }

    def save_assessment(self, get, system):
        """
        Save the assessment.  If the student said they're right, don't ask for a
        hint, and go straight to the done state.  Otherwise, do ask for a hint.

        Returns a dict { 'success': bool, 'state': state,

        'hint_html': hint_html OR 'message_html': html and 'allow_reset',

           'error': error-msg},

        with 'error' only present if 'success' is False, and 'hint_html' or
        'message_html' only if success is true
        """

        if self.state != self.ASSESSING:
            return self.out_of_sync_error(get)

        try:
            score = int(get['assessment'])
        except ValueError:
            return {'success': False, 'error': "Non-integer score value"}

        self.record_latest_score(score)

        d = {'success': True, }

        self.change_state(self.DONE)
        d['message_html'] = self.get_message_html()
        d['allow_reset'] = self._allow_reset()

        d['state'] = self.state
        return d

    def save_hint(self, get, system):
        '''
        Save the hint.
        Returns a dict { 'success': bool,
                         'message_html': message_html,
                         'error': error-msg,
                         'allow_reset': bool},
        with the error key only present if success is False and message_html
        only if True.
        '''
        if self.state != self.POST_ASSESSMENT:
            # Note: because we only ask for hints on wrong answers, may not have
            # the same number of hints and answers.
            return self.out_of_sync_error(get)

        self.record_latest_post_assessment(get['hint'])
        self.change_state(self.DONE)

        return {'success': True,
                'message_html': self.get_message_html(),
                'allow_reset': self._allow_reset()}


class SelfAssessmentDescriptor(XmlDescriptor, EditingDescriptor):
    """
    Module for adding self assessment questions to courses
    """
    mako_template = "widgets/html-edit.html"
    module_class = SelfAssessmentModule
    filename_extension = "xml"

    stores_state = True
    has_score = True
    template_dir_name = "selfassessment"

    js = {'coffee': [resource_string(__name__, 'js/src/html/edit.coffee')]}
    js_module_name = "HTMLEditingDescriptor"
    css = {'scss': [resource_string(__name__, 'css/editor/edit.scss'), resource_string(__name__, 'css/html/edit.scss')]}

    # The capa format specifies that what we call max_attempts in the code
    # is the attribute `attempts`. This will do that conversion
    metadata_translations = dict(XmlDescriptor.metadata_translations)
    metadata_translations['attempts'] = 'max_attempts'

    # Used for progress / grading.  Currently get credit just for
    # completion (doesn't matter if you self-assessed correct/incorrect).
    max_score = Integer(scope=Scope.settings, default=MAX_SCORE)

    max_attempts = Integer(scope=Scope.settings, default=MAX_ATTEMPTS)
    rubric = String(scope=Scope.content)
    prompt = String(scope=Scope.content)
    submitmessage = String(scope=Scope.content)
    hintprompt = String(scope=Scope.content)

    @classmethod
    def definition_from_xml(cls, xml_object, system):
        """
        Pull out the rubric, prompt, and submitmessage into a dictionary.

        Returns:
        {
        'submitmessage': 'some-html'
        'hintprompt': 'some-html'
        }
        """
        expected_children = ['submitmessage', 'hintprompt']
        for child in expected_children:
            if len(xml_object.xpath(child)) != 1:
                raise ValueError("Self assessment definition must include exactly one '{0}' tag".format(child))

        def parse(k):
            """Assumes that xml_object has child k"""
            return stringify_children(xml_object.xpath(k)[0])

        return {'submitmessage': parse('submitmessage'),
                'hintprompt': parse('hintprompt'),
<<<<<<< HEAD
                }, []

=======
        }
>>>>>>> a6b35853

    def definition_to_xml(self, resource_fs):
        '''Return an xml element representing this definition.'''
        elt = etree.Element('selfassessment')

        def add_child(k):
            child_str = '<{tag}>{body}</{tag}>'.format(tag=k, body=getattr(self, k))
            child_node = etree.fromstring(child_str)
            elt.append(child_node)

        for child in ['submitmessage', 'hintprompt']:
            add_child(child)

        return elt<|MERGE_RESOLUTION|>--- conflicted
+++ resolved
@@ -13,20 +13,14 @@
 
 from .capa_module import ComplexEncoder
 from .editing_module import EditingDescriptor
-<<<<<<< HEAD
 from .stringify import stringify_children
 from .x_module import XModule
 from .xml_module import XmlDescriptor
 from xblock.core import List, String, Scope, Integer
-=======
 from .html_checker import check_html
 from progress import Progress
-from .stringify import stringify_children
-from .x_module import XModule
-from .xml_module import XmlDescriptor
 from xmodule.modulestore import Location
 import openendedchild
->>>>>>> a6b35853
 
 from combined_open_ended_rubric import CombinedOpenEndedRubric
 
@@ -51,7 +45,6 @@
     </selfassessment>
     """
 
-<<<<<<< HEAD
     # states
     INITIAL = 'initial'
     ASSESSING = 'assessing'
@@ -76,7 +69,7 @@
     prompt = String(scope=Scope.content)
     submitmessage = String(scope=Scope.content)
     hintprompt = String(scope=Scope.content)
-=======
+
     def setup_response(self, system, location, definition, descriptor):
         """
         Sets up the module
@@ -90,7 +83,6 @@
         self.hint_prompt = definition['hintprompt']
         self.prompt = stringify_children(self.prompt)
         self.rubric = stringify_children(self.rubric)
->>>>>>> a6b35853
 
     def get_html(self, system):
         """
@@ -359,12 +351,7 @@
 
         return {'submitmessage': parse('submitmessage'),
                 'hintprompt': parse('hintprompt'),
-<<<<<<< HEAD
                 }, []
-
-=======
-        }
->>>>>>> a6b35853
 
     def definition_to_xml(self, resource_fs):
         '''Return an xml element representing this definition.'''
